# Notes for developers

## Making packages and modules discoverable on VSCode

The first thing you must do before you can start coding within the `PhyloJunction` framework
is to set it up within an integrated development environment (IDE).
The IDE of choice here is VSCode, a very popular, clean and fast IDE.

The first step is to go under "File" > "Open Folder..." and choose `PhyloJunction/`, the git repository root folder.
If you click around for a bit, you will notice that the module files (`.py` files) are inside
the `src/` directory, nested within different packages (e.g., `phylojunction/`, `phylojunction/distribution/`).
We must point our python interpreter to the topmost package, which is called `phylojunction/` so that all modules can be found.
Here, we must create a `launch.json` file, which VSCode can help us with.

Click the button on the left that has a bug with a triangle ("Run and Debug"), and then "Create launch.json file", choosing module.
This should create a that looks like this:

```
{
    // Use IntelliSense to learn about possible attributes.
    // Hover to view descriptions of existing attributes.
    // For more information, visit: https://go.microsoft.com/fwlink/?linkid=830387
    "version": "0.2.0",
    "configurations": [
        {
            "name": "Python: Current File",
            "type": "python",
            "request": "launch",
            "program": "${file}",
            "console": "integratedTerminal",
            "justMyCode": true
        }
    ]
}
```

In order to tell the interpreter to look inside `src/phylojunction/` for modules, add the following
line below `"justMyCode"`:

```
"env": {"PYTHONPATH": "${workspaceRoot}/src/phylojunction/"}
```

After doing this, you might notice if you choose one of the `.py` files that the import statements at the top of the file will be marked as problematic.
This is because VSCode itself cannot discover the imported packages and modules.
We must fix that, which we do by creating a `settings.json` file inside hidden folder `.vscode`.
Enter shortcut "CMD + Shift + P", type `settings.json` and choose "Open Workspace Settings (JSON)".

Now inside `settings.json`, add this:

```
{
    "python.analysis.extraPaths": [ "${workspaceFolder}/src/phylojunction/" ]
}
```

## Configuring unit tests (using unittest) on VSCode

If you have an Apple machine, the shortcut on VSCode is "CMD + Shift + P", "Python: Configure Tests".
This will add to your `settings.json` file inside hidden folder `.vscode`.
Choose `.` as the directory containing tests, and `test_*` as the prefix for tests.

Your `settings.json` will look like this:

```
{
    "python.analysis.extraPaths": [ "${workspaceFolder}/src/phylojunction/" ],
    "python.testing.unittestArgs": [
        "-v",
        "-s",
        ".",
        "-p",
        "test_*.py"
    ],
    "python.testing.pytestEnabled": false,
    "python.testing.unittestEnabled": true
}
```

If VSCode refuses to find the tests, one thing that might be set up wrong is the Python interpreter VSCode is using.
Unit tests usually have many dependencies -- if those dependencies are not found because the wrong interpreter is used (the native one that comes with the machine, say, instead of an interpreter installed with Homebrew), then the tests will not be found.

## Type checking

`mypy`'s documentation suggests calling mypy on entire packages, e.g.,

```
cd src/phylojunction/
mypy data/
mypy calculation/
```

But it's also possible to call it on individual files:

```
mypy data/tree.py
mypy utility/helper_functions.py --namespace-packages --explicit-package-bases
mypy distribution/dn_discrete_sse.py --namespace-packages --explicit-package-bases
```

`mypy` will verify type hinting in source files against mypy stubs (files ending with `.pyi`).
Stubs must be kept up-to-date by developers so `mypy` can find incongruencies.

Sometimes I have noticed that calling `mypy` on individual modules that depend on other modules within the same package fails (e.g., `helper_functions.py` is in the same package as, and depends on `exception_classes.py`).
Fixing it can be done by guiding `mypy`'s import discovery; 
This is what the flags `--namespace-packages` together with `--explicit-package-bases` do  above.
They are necessary even when an `__init__.py` is present in the same folder as the modules being type checked.

PJ has a script that calls `mypy` automatically on everything:

```
cd PhyloJunction/
python3 typecheck.py
```

This script should be called and be successful every time new code is written, before committing and pushing.

## Editable pip install for developers

Building and installing PhyloJunction is done using `setuptools`, which is specified in `pyproject.toml`.
Instructions for `setuptools` are provided in `setup.cfg`.

Start by cloning the PhyloJunction repository, and going to its root (i.e., the `PhyloJunction` folder).

If you are on an Apple machine that obstrusively curtails file system access, run the following command:

```
python3 -m pip install --user -e .
```

The `--user` flag is the way around said restrictions.
This will tell `pip` to place the entry point executables (`pjcli` and `pjgui`) in  `/Users/user_name/Library/Python/3.9/bin/` if you are using Python 3.9, say.
Remember to add this path to the PATH system variable if you want to call the executables from anywhere on your file system.
Another option is to run the following command:

```
python3 -m pip install --prefix ~/.local -e .
```

Which creates (or writes inside) directories `bin/` (placing the executables therein) and `lib/python3.X/site-packages/` (placing the egg-link therein) inside `~/.local`.
This is an attractive option if you normally already have `~/.local/bin` as part of your PATH variable.

<<<<<<< HEAD

Add a shell variable for PYTHONPATH to your bash profile, for example
```
PYTHONPATH="/Users/mlandis/projects/PhyloJunction/src"
```
(Note: the file path associated with this `PYTHONPATH` variable ends with the `src` directory, not `src/phylojunction`)
=======
Then make sure you have `/path/to/PhyloJunction/src/` in your `PYTHONPATH` environmental variable on the command line outside VSCode (i.e., irrespective of "env" variable in your `launch.json` file).
>>>>>>> b1ae667d

You can test things worked by trying, from any directory:

```
pjgui
```

Important notes:
    (1) On Apple machines, sometimes when Homebrew updates itself and starts updating python3.X.Y, say, and depending on your computer architecture (e.g., M1 or M2 chips). Make sure you update your interpreter (command + shift + P, Python: Select Interpreter) to the newest version (e.g., `/opt/homebrew/Cellar/python@3.9/3.9.13_3/Frameworks/Python.framework/Versions/3.9/bin/python3.9`)

    (2) On Linux machines, depending on the python version (e.g., 3.9.7), the PySimpleGUI GUI will have its Helvetica fonts replaced by a Courier-like font and be all messed up. It might have to do with running the GUI within a conda environment though. The way around is to reinstall PJ (with `pip` as described above) with another Python version on the Terminal, by quitting the conda environment (`conda deactivate`) if necessary

### Known issues

* Installing `scipy` for python3.10 under M1 architecture is complicated

## Icon for launching PJ 

On Linux, there are two ways to have icons for PJ:

(1) You add the icon to the dash (command key) and/or the taskbar (by making the icon a favorite)

You do so by creating a file `/home/foo/.local/share/applications/.desktop`, and putting the following inside:

```
[Desktop Entry]
Version=1.0
Name=PhyloJunction
Comment=An environment for prototyping, teaching and learning with evolutionary models
Exec=nohup pjgui &
Icon=/path/to/PhyloJunction/some_icon.svg
Terminal=false
Type=Application
Categories=Application;
```

When you click on the dash or taskbar icon, even with `Terminal=false`, a Terminal window will still be spawned.
The `nohup pjgui &` prevents that.

(2) You add an icon file to the desktop

You do so by creating a file `/home/foo/Desktop/PhyloJunction.desktop', and again, put the following inside:

```
[Desktop Entry]
Type=Application
Name=PhyloJunction
Comment=An environment for prototyping, teaching and learning with evolutionary models
Exec=pjgui
Icon=/path/to/PhyloJunction/some_icon.svg
Terminal=false
Categories=Application;
```

Then, you have to right-click the icon that will appear on your Desktop, and make sure you click "Allow launching".

Important notes:
    (1) It can happen that you mess up something like a module import, but the GUI still functions on the Terminal (`pjgui`) or inside VS Code (`python3 PhyloJunction/src/phylojunction/interface/pj_gui.py`).
    But then when you double-click its icon, nothing happens. 
    In order to see what the error is, you need to set `Terminal=true` inside the `.desktop` file, and then make sure that, in your Terminal app, when you go to "Preferences" > "Profiles", that option "Hold the terminal open" is chosen for "When command exits".
    After the GUI bombs, the Terminal will stay open with the error messages and you can then debug it.


On Mac OS X, PySimpleGUI provides the `use_custom_titlebar=True` (which automatically means `no_titlebar=True`). 
These allow `titlebar_icon="some_icon.png"`, which places a .png file on the titlebar, but simultaneously makes the window non-mini/maximizable on Mac OS X.
So PJ stays cross-platform with windows resizability, I won't be adding any titlebar icons.

## GUI development

PhyloJunction has two functional GUIs:

(1) with PySimpleGUI (`src/interface/pj_gui.py`), and
(2) with PySide6 (`src/pysidegui/pj_gui_pyside`).

The GUI built with PySimpleGUI was coded entirely by hand.

The GUI built with PySide6 had its main structure coded by hand (`pysidegui/content_main_window.py`), but then individual pages built with Qt Creator / Qt Designer (an app for automating PySide6 GUI development).
These individual pages are saved as a single `.ui` file (pjguipages/pjgui_pages.ui) that can be translated to a `.py` file with Qt Creator / Qt Designer (Form > View Python Code) or a command line tool:

```
pyuic6 -x created_file.ui -o created_file.py
```

or pyuic5 depending on what's available for your OS

```
pyuic5 -x src/phylojunction/interface/pysidegui/pjguipages/pjgui_pages.ui -o src/phylojunction/interface/pysidegui/pjguipages/gui_pages.py
```

Then, after `gui_pages.py` is updated, at the top, replace PyQt with `PySide6`.
You also need to point `gui_pages.py` to PJ's matplotlib widget

```
from PySide6 import QtCore, QtGui, QtWidgets
from phylojunction.interface.pysidegui.pjguiwidgets.matplotlibwidget import MatplotlibWidget
```

## Qt Creator / Qt Designer

This can be a finnicky program, so here are a few notes.

(1) Adding and deleting new pages

In order to add new pages to a QStackedWidget (the class of the main container), you need to right-click the QStackedWidget on the right menu, and do "Insert page".
You can then "Change page order" after the new page is created.

If you want to delete a page (e.g., one of the two pages that come automatically with QStackedWidget), you need to navigate to the page you want to delete.
To do that, you must right-click the QStackedWidget, and click "Next Page" until you reach the page to be deleted.
Then above the "Insert page" menu (from right-clicking QStackedWidget), there will be a menu saying "Page 2 out of 3", say. 
There you will find a "Delete" button.

(2)

## Documentation

PhyloJunction is documented automatically with `sphinx`, so make sure you have this program installed:

```
pip3 install sphinx
```

`sphinx` is a Python program that converts docstrings into .rst files, and then from those and other .rst files it creates it can produce .html files for online documentation.

The first time documentation was done, a `docs/` directory was manually created in the git repo's root, `PhyloJunction/`.
Then:

```
cd docs/
sphinx-quickstart
```

The answer was "yes" for separate source and build folders and "PhyloJunction" for project name.

Then we needed to activate the Napoleon extension of sphinx, so that we can make use of the Google-style documentation strings PhyloJunction uses.
Inside `source/conf.py` we added:

```
extensions = [ 'sphinx.ext.napoleon' ]
```

With the following options (mostly the defaults):

```
napoleon_google_docstring = True
napoleon_numpy_docstring = False
napoleon_include_init_with_doc = False
napoleon_include_private_with_doc = False
napoleon_include_special_with_doc = True
napoleon_use_admonition_for_examples = False
napoleon_use_admonition_for_notes = False
napoleon_use_admonition_for_references = False # not using admonitions                                                                                                                          
napoleon_use_ivar = False
napoleon_use_param = True
napoleon_use_rtype = True
napoleon_preprocess_types = False
napoleon_type_aliases = None
napoleon_attr_annotations = True
```

Because PhyloJunction's code is not in `docs/`, but in fact in `src/phylojunction/`, we must tell sphinx via `conf.py`.
At the top of `conf.py`, add:

```
import os
import sys
sys.path.insert(0, os.path.abspath("../src/phylojunction/"))
```

### Theme and other configurations

We will use the "Read the Docs" (RTD) theme to document PJ, as it is straightforward and familiar.
First, install it:

```
pip3 install sphinx-rtd-theme
```

And the following must be added to `conf.py`:

```
html_theme_path = sphinx_bootstrap_theme.get_html_theme_path()
html_theme = "sphinx_rtd_theme"
```

We will also add a few .rst directives to `conf.py`.
These work like "macros" that will be available for all .html files rendered by sphinx, and help us replace strings and add hyperlinks to them automatically.

```
rst_prolog = """
.. |fkm| replace:: Fabio K. Mendes
.. |pj| replace:: PhyloJunction"""

# related to installation, requirements and executing 
rst_prolog += """\
.. |Python| replace:: Python
.. _Python: http://www.python.org
.. |Python3| replace:: Python 3
.. |dendropy| replace:: DendroPy
.. _DendroPy: https://dendropy.org/
.. |msprime| replace:: msprime
.. _msprime: https://tskit.dev/msprime
.. |numpy| replace:: Numpy
.. _NumPy: https://numpy.org/
.. |scipy| replace:: SciPy
.. _SciPy: https://scipy.org
.. |matplotlib| replace:: Matplotlib
.. _Matplotlib: https://matplotlib.org
.. |pandas| replace:: pandas
.. _pandas: https://pandas.pydata.org
.. |pip| replace:: pip
.. _pip: https://pypi.python.org/pypi/pip
.. |pysimplegui| replace:: PySimpleGUI
.. _PySImpleGUI: https://pysimplegui.org/en/latest/"""

# other
rst_prolog += """\
.. _R: https://www.r-project.org
.. |java| replace:: Java
.. _Java: https://www.java.com/en
.. |beast| replace:: BEAST
.. _BEAST: https://beast.community
.. |beast2| replace:: BEAST 2
.. _BEAST 2: https://www.beast2.org
.. |rb| replace:: RevBayes
.. _RevBayes: https://revbayes.github.io
.. |cpp| replace:: C++
.. _C++: https://isocpp.org/"""
```

Now that the configuration files are ready, we can call the program that automatically generate .rst files from all docstrings in PJ:

```
cd docs/
sphinx-apidoc -o ./source ../src/phylojunction
```

Do not forget to run this command again if docstrings are updated.
Finally, we call the command that produces the .html files:

```
make clean && make html
```

This command will need to be called every time we want to update the .html files once the .rst files are modified.

### Documentation website structure

The .rst file that will be converted into `index.html`, the welcome page, is `source/index.rst` (the master .rst file).
This file contains the information for citing and installing PJ.

The remaining .rst files are organized within manually created folders:

* user/index.rst
* developer/index.rst

These files are included in the website via the `.. toctree::` .rst directive in the master .rst file.<|MERGE_RESOLUTION|>--- conflicted
+++ resolved
@@ -140,16 +140,11 @@
 Which creates (or writes inside) directories `bin/` (placing the executables therein) and `lib/python3.X/site-packages/` (placing the egg-link therein) inside `~/.local`.
 This is an attractive option if you normally already have `~/.local/bin` as part of your PATH variable.
 
-<<<<<<< HEAD
-
 Add a shell variable for PYTHONPATH to your bash profile, for example
 ```
 PYTHONPATH="/Users/mlandis/projects/PhyloJunction/src"
 ```
-(Note: the file path associated with this `PYTHONPATH` variable ends with the `src` directory, not `src/phylojunction`)
-=======
-Then make sure you have `/path/to/PhyloJunction/src/` in your `PYTHONPATH` environmental variable on the command line outside VSCode (i.e., irrespective of "env" variable in your `launch.json` file).
->>>>>>> b1ae667d
+(Note: the file path associated with this `PYTHONPATH` variable ends with the `src` directory, not `src/phylojunction` -- i.e., irrespective of "env" variable in your `launch.json` file in VS Code).
 
 You can test things worked by trying, from any directory:
 
